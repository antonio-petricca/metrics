<?xml version="1.0" encoding="UTF-8"?>
<project xmlns="http://maven.apache.org/POM/4.0.0" xmlns:xsi="http://www.w3.org/2001/XMLSchema-instance" xsi:schemaLocation="http://maven.apache.org/POM/4.0.0 http://maven.apache.org/xsd/maven-4.0.0.xsd">
    <modelVersion>4.0.0</modelVersion>

    <groupId>io.dropwizard.metrics</groupId>
    <artifactId>metrics-parent</artifactId>
    <version>4.2.1-SNAPSHOT</version>
    <packaging>pom</packaging>
    <name>Metrics Parent</name>
    <description>
        The Metrics library.
    </description>
    <url>https://metrics.dropwizard.io</url>

    <modules>
        <module>docs</module>
        <module>metrics-bom</module>
        <module>metrics-annotation</module>
        <module>metrics-benchmarks</module>
        <module>metrics-caffeine</module>
        <module>metrics-caffeine3</module>
        <module>metrics-core</module>
        <module>metrics-collectd</module>
        <module>metrics-ehcache</module>
        <module>metrics-graphite</module>
        <module>metrics-healthchecks</module>
        <module>metrics-httpclient</module>
        <module>metrics-httpclient5</module>
        <module>metrics-httpasyncclient</module>
        <module>metrics-jakarta-servlet</module>
        <module>metrics-jakarta-servlets</module>
        <module>metrics-jcache</module>
        <module>metrics-jcstress</module>
        <module>metrics-jdbi</module>
        <module>metrics-jdbi3</module>
        <module>metrics-jersey2</module>
        <module>metrics-jersey3</module>
        <module>metrics-jetty9</module>
        <module>metrics-jetty10</module>
        <module>metrics-jetty11</module>
        <module>metrics-jmx</module>
        <module>metrics-json</module>
        <module>metrics-jvm</module>
        <module>metrics-log4j2</module>
        <module>metrics-logback</module>
        <module>metrics-servlet</module>
        <module>metrics-servlets</module>
    </modules>

    <properties>
        <project.build.outputTimestamp>2011-02-24T06:12:03Z</project.build.outputTimestamp>
        <project.build.sourceEncoding>UTF-8</project.build.sourceEncoding>
        <project.reporting.outputEncoding>UTF-8</project.reporting.outputEncoding>

<<<<<<< HEAD
        <jackson.version>2.12.3</jackson.version>
        <jetty9.version>9.4.41.v20210516</jetty9.version>
        <jetty10.version>10.0.4</jetty10.version>
        <jetty11.version>11.0.3</jetty11.version>
=======
        <jackson.version>2.9.10</jackson.version>
        <jetty9.version>9.4.42.v20210604</jetty9.version>
>>>>>>> 20ad21c6
        <slf4j.version>1.7.30</slf4j.version>
        <assertj.version>3.19.0</assertj.version>
        <mockito.version>3.11.0</mockito.version>
        <junit.version>4.13.1</junit.version>
        <maven-compiler-plugin.version>3.8.1</maven-compiler-plugin.version>
        <errorprone.version>2.7.1</errorprone.version>
        <errorprone.javac.version>9+181-r4173-1</errorprone.javac.version>

        <sonar.projectKey>dropwizard_metrics</sonar.projectKey>
        <sonar.organization>dropwizard</sonar.organization>
        <sonar.host.url>https://sonarcloud.io</sonar.host.url>
        <sonar.moduleKey>${project.artifactId}</sonar.moduleKey>
    </properties>

    <developers>
        <developer>
            <name>Coda Hale</name>
            <email>coda.hale@gmail.com</email>
            <timezone>America/Los_Angeles</timezone>
            <roles>
                <role>architect</role>
            </roles>
        </developer>
        <developer>
            <name>Ryan Tenney</name>
            <email>ryan@10e.us</email>
            <timezone>America/New_York</timezone>
            <roles>
                <role>committer</role>
            </roles>
        </developer>
        <developer>
            <name>Artem Prigoda</name>
            <email>prigoda.artem@ya.ru</email>
            <timezone>Europe/Berlin</timezone>
            <roles>
                <role>committer</role>
            </roles>
        </developer>
    </developers>

    <licenses>
        <license>
            <name>Apache License 2.0</name>
            <url>https://www.apache.org/licenses/LICENSE-2.0.html</url>
            <distribution>repo</distribution>
        </license>
    </licenses>

    <scm>
        <connection>scm:git:git://github.com/dropwizard/metrics.git</connection>
        <developerConnection>scm:git:git@github.com:dropwizard/metrics.git</developerConnection>
        <url>https://github.com/dropwizard/metrics/</url>
        <tag>HEAD</tag>
    </scm>

    <issueManagement>
        <system>github</system>
        <url>https://github.com/dropwizard/metrics/issues/</url>
    </issueManagement>

    <distributionManagement>
        <snapshotRepository>
            <id>ossrh</id>
            <name>Sonatype Nexus Snapshots</name>
            <url>https://oss.sonatype.org/content/repositories/snapshots</url>
        </snapshotRepository>
        <repository>
            <id>ossrh</id>
            <name>Nexus Release Repository</name>
            <url>https://oss.sonatype.org/service/local/staging/deploy/maven2/</url>
        </repository>
    </distributionManagement>

    <dependencyManagement>
        <dependencies>
            <dependency>
                <groupId>org.slf4j</groupId>
                <artifactId>slf4j-api</artifactId>
                <version>${slf4j.version}</version>
            </dependency>
            <dependency>
                <groupId>org.slf4j</groupId>
                <artifactId>slf4j-simple</artifactId>
                <version>${slf4j.version}</version>
            </dependency>
            <dependency>
                <groupId>junit</groupId>
                <artifactId>junit</artifactId>
                <version>${junit.version}</version>
            </dependency>
            <dependency>
                <groupId>org.assertj</groupId>
                <artifactId>assertj-core</artifactId>
                <version>${assertj.version}</version>
            </dependency>
            <dependency>
                <groupId>org.mockito</groupId>
                <artifactId>mockito-core</artifactId>
                <version>${mockito.version}</version>
            </dependency>
            <dependency>
                <groupId>org.hamcrest</groupId>
                <artifactId>hamcrest-core</artifactId>
                <version>1.3</version>
            </dependency>
        </dependencies>
    </dependencyManagement>

    <profiles>
        <profile>
            <id>jdk8</id>
            <activation>
                <jdk>1.8</jdk>
            </activation>
            <build>
                <plugins>
                    <plugin>
                        <groupId>org.apache.maven.plugins</groupId>
                        <artifactId>maven-compiler-plugin</artifactId>
                        <version>${maven-compiler-plugin.version}</version>
                        <configuration>
                            <fork>true</fork>
                            <compilerArgs combine.children="append">
                                <arg>-J-Xbootclasspath/p:${settings.localRepository}/com/google/errorprone/javac/${errorprone.javac.version}/javac-${errorprone.javac.version}.jar</arg>
                            </compilerArgs>
                        </configuration>
                    </plugin>
                </plugins>
            </build>
        </profile>
        <profile>
            <id>jdk16</id>
            <activation>
                <jdk>16</jdk>
            </activation>
            <build>
                <plugins>
                    <plugin>
                        <groupId>org.apache.maven.plugins</groupId>
                        <artifactId>maven-compiler-plugin</artifactId>
                        <version>${maven-compiler-plugin.version}</version>
                        <configuration>
                            <fork>true</fork>
                            <compilerArgs>
                                <arg>-Xlint:all</arg>
                                <arg>-XDcompilePolicy=simple</arg>
                                <arg>-Xplugin:ErrorProne -XepExcludedPaths:.*/target/generated-sources/.*</arg>
                                <arg>-J--add-exports=jdk.compiler/com.sun.tools.javac.api=ALL-UNNAMED</arg>
                                <arg>-J--add-exports=jdk.compiler/com.sun.tools.javac.file=ALL-UNNAMED</arg>
                                <arg>-J--add-exports=jdk.compiler/com.sun.tools.javac.main=ALL-UNNAMED</arg>
                                <arg>-J--add-exports=jdk.compiler/com.sun.tools.javac.model=ALL-UNNAMED</arg>
                                <arg>-J--add-exports=jdk.compiler/com.sun.tools.javac.parser=ALL-UNNAMED</arg>
                                <arg>-J--add-exports=jdk.compiler/com.sun.tools.javac.processing=ALL-UNNAMED</arg>
                                <arg>-J--add-exports=jdk.compiler/com.sun.tools.javac.tree=ALL-UNNAMED</arg>
                                <arg>-J--add-exports=jdk.compiler/com.sun.tools.javac.util=ALL-UNNAMED</arg>
                                <arg>-J--add-opens=jdk.compiler/com.sun.tools.javac.code=ALL-UNNAMED</arg>
                                <arg>-J--add-opens=jdk.compiler/com.sun.tools.javac.comp=ALL-UNNAMED</arg>
                            </compilerArgs>
                            <annotationProcessorPaths>
                                <path>
                                    <groupId>com.google.errorprone</groupId>
                                    <artifactId>error_prone_core</artifactId>
                                    <version>${errorprone.version}</version>
                                </path>
                            </annotationProcessorPaths>
                        </configuration>
                    </plugin>
                </plugins>
            </build>
        </profile>
        <profile>
            <id>release-sign-artifacts</id>
            <activation>
                <property>
                    <name>performRelease</name>
                    <value>true</value>
                </property>
            </activation>
            <properties>
                <gpg.keyname>EDA86E9FB607B5FC9223FB767D4868B53E31E7AD</gpg.keyname>
            </properties>
            <build>
                <plugins>
                    <plugin>
                        <groupId>org.apache.maven.plugins</groupId>
                        <artifactId>maven-source-plugin</artifactId>
                        <version>3.2.1</version>
                        <executions>
                            <execution>
                                <id>attach-sources</id>
                                <goals>
                                    <goal>jar</goal>
                                </goals>
                            </execution>
                        </executions>
                    </plugin>
                    <plugin>
                        <groupId>org.apache.maven.plugins</groupId>
                        <artifactId>maven-javadoc-plugin</artifactId>
                        <version>3.3.0</version>
                        <configuration>
                            <source>8</source>
                            <doclint>none</doclint>
                            <quiet>true</quiet>
                            <notimestamp>true</notimestamp>
                        </configuration>
                        <executions>
                            <execution>
                                <id>attach-javadocs</id>
                                <goals>
                                    <goal>jar</goal>
                                </goals>
                            </execution>
                        </executions>
                    </plugin>
                    <plugin>
                        <groupId>org.apache.maven.plugins</groupId>
                        <artifactId>maven-gpg-plugin</artifactId>
                        <version>3.0.1</version>
                        <configuration>
                            <gpgArguments>
                                <arg>--pinentry-mode</arg>
                                <arg>loopback</arg>
                            </gpgArguments>
                        </configuration>
                        <executions>
                            <execution>
                                <id>sign-artifacts</id>
                                <phase>verify</phase>
                                <goals>
                                    <goal>sign</goal>
                                </goals>
                            </execution>
                        </executions>
                    </plugin>
                    <plugin>
                        <groupId>org.sonatype.plugins</groupId>
                        <artifactId>nexus-staging-maven-plugin</artifactId>
                        <version>1.6.8</version>
                        <configuration>
                            <serverId>ossrh</serverId>
                            <nexusUrl>https://oss.sonatype.org/</nexusUrl>
                            <autoReleaseAfterClose>true</autoReleaseAfterClose>
                        </configuration>
                        <executions>
                            <execution>
                                <id>nexus-deploy</id>
                                <phase>deploy</phase>
                                <goals>
                                    <goal>deploy</goal>
                                </goals>
                            </execution>
                        </executions>
                    </plugin>
                </plugins>
            </build>
        </profile>
    </profiles>

    <build>
        <pluginManagement>
            <plugins>
                <plugin>
                    <groupId>org.apache.maven.plugins</groupId>
                    <artifactId>maven-compiler-plugin</artifactId>
                    <version>${maven-compiler-plugin.version}</version>
                </plugin>
                <plugin>
                    <groupId>org.apache.maven.plugins</groupId>
                    <artifactId>maven-deploy-plugin</artifactId>
                    <version>2.8.2</version>
                </plugin>
            </plugins>
        </pluginManagement>
        <plugins>
            <plugin>
                <groupId>org.apache.maven.plugins</groupId>
                <artifactId>maven-compiler-plugin</artifactId>
                <version>${maven-compiler-plugin.version}</version>
                <configuration>
                    <source>1.8</source>
                    <target>1.8</target>
                    <showWarnings>true</showWarnings>
                    <compilerArgs>
                        <arg>-Xlint:all</arg>
                        <arg>-XDcompilePolicy=simple</arg>
                        <arg>-Xplugin:ErrorProne -XepExcludedPaths:.*/target/generated-sources/.*</arg>
                    </compilerArgs>
                    <annotationProcessorPaths>
                        <path>
                            <groupId>com.google.errorprone</groupId>
                            <artifactId>error_prone_core</artifactId>
                            <version>${errorprone.version}</version>
                        </path>
                    </annotationProcessorPaths>
                </configuration>
            </plugin>
            <plugin>
                <groupId>org.apache.felix</groupId>
                <artifactId>maven-bundle-plugin</artifactId>
                <version>5.1.2</version>
                <extensions>true</extensions>
                <configuration>
                    <instructions>
                        <Import-Package><![CDATA[
                            javax.servlet*;version="[2.5.0,4.0.0)",
                            org.slf4j*;version="[1.6.0,2.0.0)",
                            sun.misc.*;resolution:=optional,
                            com.sun.management.*;resolution:=optional,
                            *
                        ]]>
                        </Import-Package>
                        <Automatic-Module-Name>${javaModuleName}</Automatic-Module-Name>
                        <!-- https://stackoverflow.com/a/29853163/49505 -->
                        <_removeheaders>Bnd-LastModified</_removeheaders>
                        <_reproducible>true</_reproducible>
                    </instructions>
                </configuration>
            </plugin>
            <plugin>
                <groupId>org.apache.maven.plugins</groupId>
                <artifactId>maven-surefire-plugin</artifactId>
                <version>2.22.2</version>
                <configuration>
                    <argLine>@{argLine} -Djava.net.preferIPv4Stack=true</argLine>
                </configuration>
            </plugin>
            <plugin>
                <groupId>org.apache.maven.plugins</groupId>
                <artifactId>maven-enforcer-plugin</artifactId>
                <version>1.4.1</version>
                <executions>
                    <execution>
                        <id>enforce</id>
                        <configuration>
                            <rules>
                                <DependencyConvergence />
                            </rules>
                        </configuration>
                        <goals>
                            <goal>enforce</goal>
                        </goals>
                    </execution>
                </executions>
            </plugin>
            <plugin>
                <groupId>org.apache.maven.plugins</groupId>
                <artifactId>maven-dependency-plugin</artifactId>
                <version>3.1.2</version>
                <executions>
                    <execution>
                        <id>analyze</id>
                        <goals>
                            <goal>analyze-only</goal>
                            <goal>analyze-dep-mgt</goal>
                            <goal>analyze-duplicate</goal>
                        </goals>
                        <phase>verify</phase>
                        <configuration>
                            <failOnWarning>true</failOnWarning>
                            <ignoreNonCompile>true</ignoreNonCompile>
                        </configuration>
                    </execution>
                </executions>
            </plugin>
            <plugin>
                <groupId>org.apache.maven.plugins</groupId>
                <artifactId>maven-release-plugin</artifactId>
                <version>2.5.3</version>
                <configuration>
                    <autoVersionSubmodules>true</autoVersionSubmodules>
                    <mavenExecutorId>forked-path</mavenExecutorId>
                    <tagNameFormat>v@{project.version}</tagNameFormat>
                    <preparationGoals>clean test</preparationGoals>
                </configuration>
            </plugin>
            <plugin>
                <groupId>org.apache.maven.plugins</groupId>
                <artifactId>maven-jar-plugin</artifactId>
                <version>3.2.0</version>
                <configuration>
                    <archive>
                        <manifest>
                            <addDefaultImplementationEntries>true</addDefaultImplementationEntries>
                        </manifest>
                        <manifestEntries>
                            <Automatic-Module-Name>${javaModuleName}</Automatic-Module-Name>
                        </manifestEntries>
                    </archive>
                </configuration>
            </plugin>
            <plugin>
                <groupId>org.apache.maven.plugins</groupId>
                <artifactId>maven-checkstyle-plugin</artifactId>
                <version>3.1.2</version>
                <configuration>
                    <configLocation>checkstyle.xml</configLocation>
                    <includeTestSourceDirectory>true</includeTestSourceDirectory>
                </configuration>
            </plugin>
            <plugin>
                <groupId>org.apache.maven.plugins</groupId>
                <artifactId>maven-site-plugin</artifactId>
                <version>3.9.1</version>
            </plugin>
            <plugin>
                <groupId>org.apache.maven.plugins</groupId>
                <artifactId>maven-project-info-reports-plugin</artifactId>
                <version>3.1.2</version>
            </plugin>
            <plugin>
                <groupId>org.jacoco</groupId>
                <artifactId>jacoco-maven-plugin</artifactId>
                <version>0.8.7</version>
                <executions>
                    <execution>
                        <id>prepare-agent</id>
                        <goals>
                            <goal>prepare-agent</goal>
                        </goals>
                    </execution>
                    <execution>
                        <id>report</id>
                        <goals>
                            <goal>report</goal>
                        </goals>
                    </execution>
                </executions>
            </plugin>
        </plugins>
    </build>
</project><|MERGE_RESOLUTION|>--- conflicted
+++ resolved
@@ -52,15 +52,10 @@
         <project.build.sourceEncoding>UTF-8</project.build.sourceEncoding>
         <project.reporting.outputEncoding>UTF-8</project.reporting.outputEncoding>
 
-<<<<<<< HEAD
         <jackson.version>2.12.3</jackson.version>
-        <jetty9.version>9.4.41.v20210516</jetty9.version>
+        <jetty9.version>9.4.42.v20210604</jetty9.version>
         <jetty10.version>10.0.4</jetty10.version>
         <jetty11.version>11.0.3</jetty11.version>
-=======
-        <jackson.version>2.9.10</jackson.version>
-        <jetty9.version>9.4.42.v20210604</jetty9.version>
->>>>>>> 20ad21c6
         <slf4j.version>1.7.30</slf4j.version>
         <assertj.version>3.19.0</assertj.version>
         <mockito.version>3.11.0</mockito.version>
