<?xml version="1.0" encoding="UTF-8"?>
<project xmlns="http://maven.apache.org/POM/4.0.0" xmlns:xsi="http://www.w3.org/2001/XMLSchema-instance" xsi:schemaLocation="http://maven.apache.org/POM/4.0.0 http://maven.apache.org/xsd/maven-4.0.0.xsd">
    <modelVersion>4.0.0</modelVersion>

    <groupId>io.dropwizard.metrics</groupId>
    <artifactId>metrics-parent</artifactId>
    <version>4.2.1-SNAPSHOT</version>
    <packaging>pom</packaging>
    <name>Metrics Parent</name>
    <description>
        The Metrics library.
    </description>
    <url>https://metrics.dropwizard.io</url>

    <modules>
        <module>docs</module>
        <module>metrics-bom</module>
        <module>metrics-annotation</module>
        <module>metrics-benchmarks</module>
        <module>metrics-caffeine</module>
        <module>metrics-caffeine3</module>
        <module>metrics-core</module>
        <module>metrics-collectd</module>
        <module>metrics-ehcache</module>
        <module>metrics-graphite</module>
        <module>metrics-healthchecks</module>
        <module>metrics-httpclient</module>
        <module>metrics-httpclient5</module>
        <module>metrics-httpasyncclient</module>
        <module>metrics-jakarta-servlet</module>
        <module>metrics-jakarta-servlets</module>
        <module>metrics-jcache</module>
        <module>metrics-jcstress</module>
        <module>metrics-jdbi</module>
        <module>metrics-jdbi3</module>
        <module>metrics-jersey2</module>
        <module>metrics-jersey3</module>
        <module>metrics-jetty9</module>
        <module>metrics-jetty10</module>
        <module>metrics-jetty11</module>
        <module>metrics-jmx</module>
        <module>metrics-json</module>
        <module>metrics-jvm</module>
        <module>metrics-log4j2</module>
        <module>metrics-logback</module>
        <module>metrics-servlet</module>
        <module>metrics-servlets</module>
    </modules>

    <properties>
        <project.build.outputTimestamp>2011-02-24T06:12:03Z</project.build.outputTimestamp>
        <project.build.sourceEncoding>UTF-8</project.build.sourceEncoding>
        <project.reporting.outputEncoding>UTF-8</project.reporting.outputEncoding>

        <jackson.version>2.12.1</jackson.version>
        <jetty9.version>9.4.40.v20210413</jetty9.version>
        <jetty10.version>10.0.2</jetty10.version>
        <jetty11.version>11.0.2</jetty11.version>
        <slf4j.version>1.7.30</slf4j.version>
        <assertj.version>3.19.0</assertj.version>
        <mockito.version>3.10.0</mockito.version>
        <junit.version>4.13.1</junit.version>
        <maven-compiler-plugin.version>3.8.1</maven-compiler-plugin.version>
        <errorprone.version>2.6.0</errorprone.version>
        <errorprone.javac.version>9+181-r4173-1</errorprone.javac.version>

        <sonar.projectKey>dropwizard_metrics</sonar.projectKey>
        <sonar.organization>dropwizard</sonar.organization>
        <sonar.host.url>https://sonarcloud.io</sonar.host.url>
        <sonar.moduleKey>${project.artifactId}</sonar.moduleKey>
    </properties>

    <developers>
        <developer>
            <name>Coda Hale</name>
            <email>coda.hale@gmail.com</email>
            <timezone>America/Los_Angeles</timezone>
            <roles>
                <role>architect</role>
            </roles>
        </developer>
        <developer>
            <name>Ryan Tenney</name>
            <email>ryan@10e.us</email>
            <timezone>America/New_York</timezone>
            <roles>
                <role>committer</role>
            </roles>
        </developer>
        <developer>
            <name>Artem Prigoda</name>
            <email>prigoda.artem@ya.ru</email>
            <timezone>Europe/Berlin</timezone>
            <roles>
                <role>committer</role>
            </roles>
        </developer>
    </developers>

    <licenses>
        <license>
            <name>Apache License 2.0</name>
            <url>https://www.apache.org/licenses/LICENSE-2.0.html</url>
            <distribution>repo</distribution>
        </license>
    </licenses>

    <scm>
        <connection>scm:git:git://github.com/dropwizard/metrics.git</connection>
        <developerConnection>scm:git:git@github.com:dropwizard/metrics.git</developerConnection>
        <url>https://github.com/dropwizard/metrics/</url>
        <tag>HEAD</tag>
    </scm>

    <issueManagement>
        <system>github</system>
        <url>https://github.com/dropwizard/metrics/issues/</url>
    </issueManagement>

    <distributionManagement>
        <snapshotRepository>
            <id>ossrh</id>
            <name>Sonatype Nexus Snapshots</name>
            <url>https://oss.sonatype.org/content/repositories/snapshots</url>
        </snapshotRepository>
        <repository>
            <id>ossrh</id>
            <name>Nexus Release Repository</name>
            <url>https://oss.sonatype.org/service/local/staging/deploy/maven2/</url>
        </repository>
    </distributionManagement>

    <dependencies>
        <dependency>
            <groupId>org.slf4j</groupId>
            <artifactId>slf4j-api</artifactId>
            <version>${slf4j.version}</version>
        </dependency>
        <dependency>
            <groupId>junit</groupId>
            <artifactId>junit</artifactId>
            <version>${junit.version}</version>
            <scope>test</scope>
        </dependency>
        <dependency>
            <groupId>org.assertj</groupId>
            <artifactId>assertj-core</artifactId>
            <version>${assertj.version}</version>
            <scope>test</scope>
        </dependency>
        <dependency>
            <groupId>org.mockito</groupId>
            <artifactId>mockito-core</artifactId>
            <version>${mockito.version}</version>
            <scope>test</scope>
        </dependency>
        <dependency>
            <groupId>org.slf4j</groupId>
            <artifactId>slf4j-simple</artifactId>
            <version>${slf4j.version}</version>
            <scope>test</scope>
        </dependency>
    </dependencies>

    <profiles>
        <profile>
            <id>jdk8</id>
            <activation>
                <jdk>1.8</jdk>
            </activation>
            <build>
                <plugins>
                    <plugin>
                        <groupId>org.apache.maven.plugins</groupId>
                        <artifactId>maven-compiler-plugin</artifactId>
                        <version>${maven-compiler-plugin.version}</version>
                        <configuration>
                            <fork>true</fork>
                            <compilerArgs combine.children="append">
                                <arg>-J-Xbootclasspath/p:${settings.localRepository}/com/google/errorprone/javac/${errorprone.javac.version}/javac-${errorprone.javac.version}.jar</arg>
                            </compilerArgs>
                        </configuration>
                    </plugin>
                </plugins>
            </build>
        </profile>
        <profile>
            <id>jdk16</id>
            <activation>
                <jdk>16</jdk>
            </activation>
            <build>
                <plugins>
                    <plugin>
                        <groupId>org.apache.maven.plugins</groupId>
                        <artifactId>maven-compiler-plugin</artifactId>
                        <version>${maven-compiler-plugin.version}</version>
                        <configuration>
                            <fork>true</fork>
                            <compilerArgs>
                                <arg>-Xlint:all</arg>
                                <arg>-XDcompilePolicy=simple</arg>
                                <arg>-Xplugin:ErrorProne -XepExcludedPaths:.*/target/generated-sources/.*</arg>
                                <arg>-J--add-exports=jdk.compiler/com.sun.tools.javac.api=ALL-UNNAMED</arg>
                                <arg>-J--add-exports=jdk.compiler/com.sun.tools.javac.file=ALL-UNNAMED</arg>
                                <arg>-J--add-exports=jdk.compiler/com.sun.tools.javac.main=ALL-UNNAMED</arg>
                                <arg>-J--add-exports=jdk.compiler/com.sun.tools.javac.model=ALL-UNNAMED</arg>
                                <arg>-J--add-exports=jdk.compiler/com.sun.tools.javac.parser=ALL-UNNAMED</arg>
                                <arg>-J--add-exports=jdk.compiler/com.sun.tools.javac.processing=ALL-UNNAMED</arg>
                                <arg>-J--add-exports=jdk.compiler/com.sun.tools.javac.tree=ALL-UNNAMED</arg>
                                <arg>-J--add-exports=jdk.compiler/com.sun.tools.javac.util=ALL-UNNAMED</arg>
                                <arg>-J--add-opens=jdk.compiler/com.sun.tools.javac.code=ALL-UNNAMED</arg>
                                <arg>-J--add-opens=jdk.compiler/com.sun.tools.javac.comp=ALL-UNNAMED</arg>
                            </compilerArgs>
                            <annotationProcessorPaths>
                                <path>
                                    <groupId>com.google.errorprone</groupId>
                                    <artifactId>error_prone_core</artifactId>
                                    <version>${errorprone.version}</version>
                                </path>
                            </annotationProcessorPaths>
                        </configuration>
                    </plugin>
                </plugins>
            </build>
        </profile>
        <profile>
            <id>release-sign-artifacts</id>
            <activation>
                <property>
                    <name>performRelease</name>
                    <value>true</value>
                </property>
            </activation>
            <properties>
                <gpg.keyname>EDA86E9FB607B5FC9223FB767D4868B53E31E7AD</gpg.keyname>
            </properties>
            <build>
                <plugins>
                    <plugin>
                        <groupId>org.apache.maven.plugins</groupId>
                        <artifactId>maven-source-plugin</artifactId>
                        <version>3.2.1</version>
                        <executions>
                            <execution>
                                <id>attach-sources</id>
                                <goals>
                                    <goal>jar</goal>
                                </goals>
                            </execution>
                        </executions>
                    </plugin>
                    <plugin>
                        <groupId>org.apache.maven.plugins</groupId>
                        <artifactId>maven-javadoc-plugin</artifactId>
                        <version>3.2.0</version>
                        <configuration>
                            <source>8</source>
                            <doclint>none</doclint>
                            <quiet>true</quiet>
                            <notimestamp>true</notimestamp>
                        </configuration>
                        <executions>
                            <execution>
                                <id>attach-javadocs</id>
                                <goals>
                                    <goal>jar</goal>
                                </goals>
                            </execution>
                        </executions>
                    </plugin>
                    <plugin>
                        <groupId>org.apache.maven.plugins</groupId>
                        <artifactId>maven-gpg-plugin</artifactId>
                        <version>3.0.1</version>
                        <configuration>
                            <gpgArguments>
                                <arg>--pinentry-mode</arg>
                                <arg>loopback</arg>
                            </gpgArguments>
                        </configuration>
                        <executions>
                            <execution>
                                <id>sign-artifacts</id>
                                <phase>verify</phase>
                                <goals>
                                    <goal>sign</goal>
                                </goals>
                            </execution>
                        </executions>
                    </plugin>
                    <plugin>
                        <groupId>org.sonatype.plugins</groupId>
                        <artifactId>nexus-staging-maven-plugin</artifactId>
                        <version>1.6.8</version>
                        <configuration>
                            <serverId>ossrh</serverId>
                            <nexusUrl>https://oss.sonatype.org/</nexusUrl>
                            <autoReleaseAfterClose>true</autoReleaseAfterClose>
                        </configuration>
                        <executions>
                            <execution>
                                <id>nexus-deploy</id>
                                <phase>deploy</phase>
                                <goals>
                                    <goal>deploy</goal>
                                </goals>
                            </execution>
                        </executions>
                    </plugin>
                </plugins>
            </build>
        </profile>
    </profiles>

    <build>
        <pluginManagement>
            <plugins>
                <plugin>
                    <groupId>org.apache.maven.plugins</groupId>
                    <artifactId>maven-deploy-plugin</artifactId>
                    <version>2.8.2</version>
                </plugin>
            </plugins>
        </pluginManagement>
        <plugins>
            <plugin>
                <groupId>org.apache.maven.plugins</groupId>
                <artifactId>maven-compiler-plugin</artifactId>
                <version>${maven-compiler-plugin.version}</version>
                <configuration>
                    <source>1.8</source>
                    <target>1.8</target>
                    <showWarnings>true</showWarnings>
                    <compilerArgs>
                        <arg>-Xlint:all</arg>
                        <arg>-XDcompilePolicy=simple</arg>
                        <arg>-Xplugin:ErrorProne -XepExcludedPaths:.*/target/generated-sources/.*</arg>
                    </compilerArgs>
                    <annotationProcessorPaths>
                        <path>
                            <groupId>com.google.errorprone</groupId>
                            <artifactId>error_prone_core</artifactId>
<<<<<<< HEAD
                            <version>${errorprone.version}</version>
=======
                            <version>2.7.1</version>
>>>>>>> 158aad67
                        </path>
                    </annotationProcessorPaths>
                </configuration>
            </plugin>
            <plugin>
                <groupId>org.apache.felix</groupId>
                <artifactId>maven-bundle-plugin</artifactId>
                <version>5.1.2</version>
                <extensions>true</extensions>
                <configuration>
                    <instructions>
                        <Import-Package><![CDATA[
                            javax.servlet*;version="[2.5.0,4.0.0)",
                            org.slf4j*;version="[1.6.0,2.0.0)",
                            sun.misc.*;resolution:=optional,
                            com.sun.management.*;resolution:=optional,
                            *
                        ]]>
                        </Import-Package>
                        <Automatic-Module-Name>${javaModuleName}</Automatic-Module-Name>
                        <!-- https://stackoverflow.com/a/29853163/49505 -->
                        <_removeheaders>Bnd-LastModified</_removeheaders>
                        <_reproducible>true</_reproducible>
                    </instructions>
                </configuration>
            </plugin>
            <plugin>
                <groupId>org.apache.maven.plugins</groupId>
                <artifactId>maven-surefire-plugin</artifactId>
                <version>2.22.2</version>
                <configuration>
                    <argLine>@{argLine} -Djava.net.preferIPv4Stack=true</argLine>
                </configuration>
            </plugin>
            <plugin>
                <groupId>org.apache.maven.plugins</groupId>
                <artifactId>maven-enforcer-plugin</artifactId>
                <version>1.4.1</version>
                <executions>
                    <execution>
                        <id>enforce</id>
                        <configuration>
                            <rules>
                                <DependencyConvergence />
                            </rules>
                        </configuration>
                        <goals>
                            <goal>enforce</goal>
                        </goals>
                    </execution>
                </executions>
            </plugin>
            <plugin>
                <groupId>org.apache.maven.plugins</groupId>
                <artifactId>maven-dependency-plugin</artifactId>
                <version>3.1.2</version>
            </plugin>
            <plugin>
                <groupId>org.apache.maven.plugins</groupId>
                <artifactId>maven-release-plugin</artifactId>
                <version>2.5.3</version>
                <configuration>
                    <autoVersionSubmodules>true</autoVersionSubmodules>
                    <mavenExecutorId>forked-path</mavenExecutorId>
                    <tagNameFormat>v@{project.version}</tagNameFormat>
                    <preparationGoals>clean test</preparationGoals>
                </configuration>
            </plugin>
            <plugin>
                <groupId>org.apache.maven.plugins</groupId>
                <artifactId>maven-jar-plugin</artifactId>
                <version>3.2.0</version>
                <configuration>
                    <archive>
                        <manifest>
                            <addDefaultImplementationEntries>true</addDefaultImplementationEntries>
                        </manifest>
                        <manifestEntries>
                            <Automatic-Module-Name>${javaModuleName}</Automatic-Module-Name>
                        </manifestEntries>
                    </archive>
                </configuration>
            </plugin>
            <plugin>
                <groupId>org.apache.maven.plugins</groupId>
                <artifactId>maven-checkstyle-plugin</artifactId>
                <version>3.1.2</version>
                <configuration>
                    <configLocation>checkstyle.xml</configLocation>
                    <includeTestSourceDirectory>true</includeTestSourceDirectory>
                </configuration>
            </plugin>
            <plugin>
                <groupId>org.apache.maven.plugins</groupId>
                <artifactId>maven-site-plugin</artifactId>
                <version>3.9.1</version>
            </plugin>
            <plugin>
                <groupId>org.apache.maven.plugins</groupId>
                <artifactId>maven-project-info-reports-plugin</artifactId>
                <version>3.1.2</version>
            </plugin>
            <plugin>
                <groupId>org.jacoco</groupId>
                <artifactId>jacoco-maven-plugin</artifactId>
                <version>0.8.7</version>
                <executions>
                    <execution>
                        <id>prepare-agent</id>
                        <goals>
                            <goal>prepare-agent</goal>
                        </goals>
                    </execution>
                    <execution>
                        <id>report</id>
                        <goals>
                            <goal>report</goal>
                        </goals>
                    </execution>
                </executions>
            </plugin>
        </plugins>
    </build>
</project><|MERGE_RESOLUTION|>--- conflicted
+++ resolved
@@ -61,7 +61,7 @@
         <mockito.version>3.10.0</mockito.version>
         <junit.version>4.13.1</junit.version>
         <maven-compiler-plugin.version>3.8.1</maven-compiler-plugin.version>
-        <errorprone.version>2.6.0</errorprone.version>
+        <errorprone.version>2.7.1</errorprone.version>
         <errorprone.javac.version>9+181-r4173-1</errorprone.javac.version>
 
         <sonar.projectKey>dropwizard_metrics</sonar.projectKey>
@@ -341,11 +341,7 @@
                         <path>
                             <groupId>com.google.errorprone</groupId>
                             <artifactId>error_prone_core</artifactId>
-<<<<<<< HEAD
                             <version>${errorprone.version}</version>
-=======
-                            <version>2.7.1</version>
->>>>>>> 158aad67
                         </path>
                     </annotationProcessorPaths>
                 </configuration>
