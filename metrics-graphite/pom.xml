--- conflicted
+++ resolved
@@ -17,11 +17,7 @@
 
     <properties>
         <javaModuleName>com.codahale.metrics.graphite</javaModuleName>
-<<<<<<< HEAD
-        <rabbitmq.version>5.9.0</rabbitmq.version>
-=======
         <rabbitmq.version>5.10.0</rabbitmq.version>
->>>>>>> b9ad643c
     </properties>
 
     <dependencyManagement>
